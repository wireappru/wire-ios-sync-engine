
// Wire
// Copyright (C) 2016 Wire Swiss GmbH
// 
// This program is free software: you can redistribute it and/or modify
// it under the terms of the GNU General Public License as published by
// the Free Software Foundation, either version 3 of the License, or
// (at your option) any later version.
// 
// This program is distributed in the hope that it will be useful,
// but WITHOUT ANY WARRANTY; without even the implied warranty of
// MERCHANTABILITY or FITNESS FOR A PARTICULAR PURPOSE. See the
// GNU General Public License for more details.
// 
// You should have received a copy of the GNU General Public License
// along with this program. If not, see http://www.gnu.org/licenses/.
// 


import XCTest
@testable import WireSyncEngine
import WireUtilities
import WireTesting
import WireMockTransport
import WireDataModel


class UserClientRequestStrategyTests: RequestStrategyTestBase {
    
    var sut: UserClientRequestStrategy!
    var clientRegistrationStatus: ZMMockClientRegistrationStatus!
    var authenticationStatus: MockAuthenticationStatus!
    var clientUpdateStatus: ZMMockClientUpdateStatus!
    let fakeCredentialsProvider = FakeCredentialProvider()
    
    var cookieStorage : ZMPersistentCookieStorage!
    
    var spyKeyStore: SpyUserClientKeyStore!
    
    var receivedAuthenticationNotifications : [ZMUserSessionAuthenticationNotification] = []
    
    override func setUp() {
        super.setUp()
<<<<<<< HEAD

        self.spyKeyStore = SpyUserClientKeyStore(accountDirectory: accountDirectory, applicationContainer: sharedContainerURL)
        cookieStorage = ZMPersistentCookieStorage(forServerName: "myServer", userIdentifier: userIdentifier)

        clientRegistrationStatus = ZMMockClientRegistrationStatus(managedObjectContext: self.syncMOC, cookieStorage: cookieStorage, registrationStatusDelegate: nil)
        clientUpdateStatus = ZMMockClientUpdateStatus(syncManagedObjectContext: self.syncMOC)
        sut = UserClientRequestStrategy(clientRegistrationStatus: clientRegistrationStatus, clientUpdateStatus:clientUpdateStatus, context: self.syncMOC, userKeysStore: self.spyKeyStore)
        NotificationCenter.default.addObserver(self, selector: #selector(UserClientRequestStrategyTests.didReceiveAuthenticationNotification(_:)), name: NSNotification.Name(rawValue: "ZMUserSessionAuthenticationNotificationName"), object: nil)
=======
        
        self.syncMOC.performGroupedBlockAndWait {
            self.spyKeyStore = SpyUserClientKeyStore(in: UserClientKeysStore.otrDirectoryURL)
            self.cookieStorage = ZMPersistentCookieStorage(forServerName: "myServer")
            self.clientRegistrationStatus = ZMMockClientRegistrationStatus(managedObjectContext: self.syncMOC, cookieStorage: self.cookieStorage, registrationStatusDelegate: nil)
            self.clientUpdateStatus = ZMMockClientUpdateStatus(syncManagedObjectContext: self.syncMOC)
            self.sut = UserClientRequestStrategy(clientRegistrationStatus: self.clientRegistrationStatus, clientUpdateStatus:self.clientUpdateStatus, context: self.syncMOC, userKeysStore: self.spyKeyStore)
            NotificationCenter.default.addObserver(self, selector: #selector(UserClientRequestStrategyTests.didReceiveAuthenticationNotification(_:)), name: NSNotification.Name(rawValue: "ZMUserSessionAuthenticationNotificationName"), object: nil)
        }
>>>>>>> d87a10f4
    }
    
    
    func didReceiveAuthenticationNotification(_ note: ZMUserSessionAuthenticationNotification) {
        receivedAuthenticationNotifications.append(note)
    }
    
    override func tearDown() {
        try? FileManager.default.removeItem(at: spyKeyStore.cryptoboxDirectory)
        
        self.clientRegistrationStatus.tearDown()
        self.clientRegistrationStatus = nil
        self.clientUpdateStatus = nil
        self.spyKeyStore = nil
        self.sut.tearDown()
        self.sut = nil
        receivedAuthenticationNotifications = []
        NotificationCenter.default.removeObserver(self)
        super.tearDown()
    }
}



// MARK: Inserting
extension UserClientRequestStrategyTests {

    func createSelfClient(_ context: NSManagedObjectContext) -> UserClient {
        let selfClient = UserClient.insertNewObject(in: context)
        selfClient.remoteIdentifier = nil
        selfClient.user = ZMUser.selfUser(in: context)
        return selfClient
    }
    
    func testThatItReturnsRequestForInsertedObject() {
        // given
        let client = createSelfClient(sut.managedObjectContext)
        sut.notifyChangeTrackers(client)
        clientRegistrationStatus.mockPhase = .unregistered
        
        // when
        clientRegistrationStatus.prepareForClientRegistration()
        
        let request = self.sut.nextRequest()
        
        // then
        let expectedRequest = try! sut.requestsFactory.registerClientRequest(client, credentials: fakeCredentialsProvider.emailCredentials(), cookieLabel: "mycookie").transportRequest!
                
        AssertOptionalNotNil(request, "Should return request if there is inserted UserClient object") { request in
            XCTAssertNotNil(request.payload, "Request should contain payload")
            XCTAssertEqual(request.method, expectedRequest.method,"")
            XCTAssertEqual(request.path, expectedRequest.path, "")
        }
    }

    func testThatItDoesNotReturnRequestIfThereIsNoInsertedObject() {
        // given
        let client = createSelfClient(sut.managedObjectContext)
        sut.notifyChangeTrackers(client)
        
        // when
        clientRegistrationStatus.prepareForClientRegistration()
        
        let _ = self.sut.nextRequest()
        let nextRequest = self.sut.nextRequest()
        
        // then
        XCTAssertNil(nextRequest, "Should return request only if UserClient object inserted")
    }
    
    
    func testThatItStoresTheRemoteIdentifierWhenUpdatingAnInsertedObject() {
        
        // given
        let client = createSelfClient(sut.managedObjectContext)
        self.sut.managedObjectContext.saveOrRollback()
        
        let remoteIdentifier = "superRandomIdentifer"
        let payload = ["id" : remoteIdentifier]
        let response = ZMTransportResponse(payload: payload as ZMTransportData, httpStatus: 200, transportSessionError: nil)
        let request = self.sut.request(forInserting: client, forKeys: Set())
        
        // when
        self.sut.updateInsertedObject(client, request: request!, response: response)
        
        // then
        XCTAssertNotNil(client.remoteIdentifier, "Should store remoteIdentifier provided by response")
        XCTAssertEqual(client.remoteIdentifier, remoteIdentifier)
        
        let storedRemoteIdentifier = self.syncMOC.persistentStoreMetadata(forKey: ZMPersistedClientIdKey) as? String
        AssertOptionalEqual(storedRemoteIdentifier, expression2: remoteIdentifier)
        self.syncMOC.setPersistentStoreMetadata(nil as String?, key: ZMPersistedClientIdKey)
    }
    
    func testThatItStoresTheLastGeneratedPreKeyIDWhenUpdatingAnInsertedObject() {
        
        // given
        clientRegistrationStatus.mockPhase = .unregistered

        let client = createSelfClient(sut.managedObjectContext)
        let maxID_before = UInt16(client.preKeysRangeMax)
        XCTAssertEqual(maxID_before, 0)
        
        sut.notifyChangeTrackers(client)
        guard let request = self.sut.nextRequest() else { return XCTFail() }
        let response = ZMTransportResponse(payload: ["id": "fakeRemoteID"] as ZMTransportData, httpStatus: 200, transportSessionError: nil)
        
        // when
        request.complete(with: response)
        XCTAssertTrue(waitForAllGroupsToBeEmpty(withTimeout: 0.2))
        
        // then
        let maxID_after = UInt16(client.preKeysRangeMax)
        let expectedMaxID = self.spyKeyStore.lastGeneratedKeys.last?.id
        
        XCTAssertNotEqual(maxID_after, maxID_before)
        XCTAssertEqual(maxID_after, expectedMaxID)
    }
    
    func testThatItStoresTheSignalingKeysWhenUpdatingAnInsertedObject() {
        
        // given
        clientRegistrationStatus.mockPhase = .unregistered
        
        let client = createSelfClient(sut.managedObjectContext)
        XCTAssertNil(client.apsDecryptionKey)
        XCTAssertNil(client.apsVerificationKey)
        
        sut.notifyChangeTrackers(client)
        guard let request = self.sut.nextRequest() else { return XCTFail() }
        let response = ZMTransportResponse(payload: ["id": "fakeRemoteID"] as ZMTransportData, httpStatus: 200, transportSessionError: nil)
        
        // when
        request.complete(with: response)
        XCTAssertTrue(waitForAllGroupsToBeEmpty(withTimeout: 0.2))
        
        // then
        XCTAssertNotNil(client.apsDecryptionKey)
        XCTAssertNotNil(client.apsVerificationKey)
    }
    
    func testThatItNotifiesObserversWhenUpdatingAnInsertedObject() {
        
        // given
        clientRegistrationStatus.mockPhase = .unregistered

        let client = createSelfClient(sut.managedObjectContext)
        sut.notifyChangeTrackers(client)
        
        guard let request = self.sut.nextRequest() else { return XCTFail() }
        let response = ZMTransportResponse(payload: ["id": "fakeRemoteID"] as ZMTransportData, httpStatus: 200, transportSessionError: nil)
        
        // when
        request.complete(with: response)
        XCTAssertTrue(waitForAllGroupsToBeEmpty(withTimeout: 0.2))

        // then
        XCTAssertEqual(receivedAuthenticationNotifications.count, 1, "should only receive one notification")
        let note = receivedAuthenticationNotifications.first
        AssertOptionalNotNil(note, "Authentication should succeed. Observers should be notified") { note in
            XCTAssertNil(note.error)
            XCTAssertEqual(note.type, ZMUserSessionAuthenticationNotificationType.authenticationNotificationDidRegisterClient)
        }
    }
    
    
    func testThatItProcessFailedInsertResponseWithAuthenticationError_NoEmail() {
        // given
        clientRegistrationStatus.mockPhase = .unregistered

        let client = createSelfClient(sut.managedObjectContext)
        sut.notifyChangeTrackers(client)
        
        guard let request = self.sut.nextRequest() else { return XCTFail() }
        let responsePayload = ["code": 403, "message": "Re-authentication via password required", "label": "missing-auth"] as [String : Any]
        let response = ZMTransportResponse(payload: responsePayload as ZMTransportData, httpStatus: 403, transportSessionError: nil)
        let expectedError = NSError(domain: ZMUserSessionErrorDomain, code: Int(ZMUserSessionErrorCode.invalidCredentials.rawValue), userInfo: nil)
        
        // when
        request.complete(with: response)
        XCTAssertTrue(waitForAllGroupsToBeEmpty(withTimeout: 0.2))
        
        // then
        XCTAssertEqual(receivedAuthenticationNotifications.count, 1, "should only receive one notification")
        let note = receivedAuthenticationNotifications.first
        AssertOptionalNotNil(note, "Authentication should fail. Observers should be notified") { note in
            XCTAssertEqual(note.error as NSError?, expectedError)
            XCTAssertEqual(note.type, ZMUserSessionAuthenticationNotificationType.authenticationNotificationAuthenticationDidFail)
        }
    }
    
    
    func testThatItProcessFailedInsertResponseWithAuthenticationError_HasEmail()
    {
        // given
        clientRegistrationStatus.mockPhase = .unregistered

        let selfUser = ZMUser.selfUser(in: self.sut.managedObjectContext)
        selfUser.setValue("hello@example.com", forKey: #keyPath(ZMUser.emailAddress))
        
        let client = createSelfClient(sut.managedObjectContext)
        sut.notifyChangeTrackers(client)
        
        guard let request = self.sut.nextRequest() else { return XCTFail() }
        let responsePayload = ["code": 403, "message": "Re-authentication via password required", "label": "missing-auth"] as [String : Any]
        let response = ZMTransportResponse(payload: responsePayload as ZMTransportData, httpStatus: 403, transportSessionError: nil)

        let expectedError = NSError(domain: ZMUserSessionErrorDomain, code: Int(ZMUserSessionErrorCode.needsPasswordToRegisterClient.rawValue), userInfo: nil)
        
        // when
        request.complete(with: response)
        XCTAssert(waitForAllGroupsToBeEmpty(withTimeout: 0.2))
        
        // then
        XCTAssertEqual(receivedAuthenticationNotifications.count, 1, "should only receive one notification")
        let note = receivedAuthenticationNotifications.first
        AssertOptionalNotNil(note, "Authentication should fail. Observers should be notified") { note in
            XCTAssertEqual(note.error as NSError?, expectedError)
            XCTAssertEqual(note.type, ZMUserSessionAuthenticationNotificationType.authenticationNotificationAuthenticationDidFail)
        }
    }
    
    
    func testThatItProcessFailedInsertResponseWithTooManyClientsError()
    {
        // given
        cookieStorage.authenticationCookieData = Data()
        clientRegistrationStatus.mockPhase = .unregistered

        let client = createSelfClient(sut.managedObjectContext)
        sut.notifyChangeTrackers(client)
        let selfUser = ZMUser.selfUser(in: self.sut.managedObjectContext)
        selfUser.remoteIdentifier = UUID.create()
        

        guard let request = self.sut.nextRequest() else {
            XCTFail()
            return
        }
        let responsePayload = ["code": 403, "message": "Too many clients", "label": "too-many-clients"] as [String : Any]
        let response = ZMTransportResponse(payload: responsePayload as ZMTransportData?, httpStatus: 403, transportSessionError: nil)
        

        _ = NSError(domain: ZMUserSessionErrorDomain, code: Int(ZMUserSessionErrorCode.canNotRegisterMoreClients.rawValue), userInfo: nil)
        
        // when
        clientRegistrationStatus.mockPhase = nil
        request.complete(with: response)
        XCTAssertTrue(waitForAllGroupsToBeEmpty(withTimeout: 0.2))
        
        // then
        XCTAssertEqual(clientRegistrationStatus.currentPhase,ZMClientRegistrationPhase.fetchingClients)
    }
    
}



// MARK: Updating
extension UserClientRequestStrategyTests {
    
    func testThatItReturnsRequestIfNumberOfRemainingKeysIsLessThanMinimum() {
        // given
        clientRegistrationStatus.mockPhase = .registered

        let client = UserClient.insertNewObject(in: self.sut.managedObjectContext)
        client.remoteIdentifier = UUID.create().transportString()
        self.sut.managedObjectContext.saveOrRollback()
        
        client.numberOfKeysRemaining = Int32(self.sut.minNumberOfRemainingKeys - 1)
        client.setLocallyModifiedKeys(Set(arrayLiteral: ZMUserClientNumberOfKeysRemainingKey))
        sut.notifyChangeTrackers(client)
        
        // when
        guard let request = self.sut.nextRequest() else {
            XCTFail()
            return
        }
        
        // then
        let expectedRequest = try! sut.requestsFactory.updateClientPreKeysRequest(client).transportRequest
        
        AssertOptionalNotNil(request, "Should return request if there is inserted UserClient object") { request in
            XCTAssertNotNil(request.payload, "Request should contain payload")
            XCTAssertEqual(request.method, expectedRequest?.method)
            XCTAssertEqual(request.path, expectedRequest?.path)
        }
    }
    
    func testThatItDoesNotReturnsRequestIfNumberOfRemainingKeysIsLessThanMinimum_NoRemoteIdentifier() {
        // given
        clientRegistrationStatus.mockPhase = .registered
        
        let client = UserClient.insertNewObject(in: self.sut.managedObjectContext)

        // when
        client.remoteIdentifier = nil
        self.sut.managedObjectContext.saveOrRollback()
        
        client.numberOfKeysRemaining = Int32(self.sut.minNumberOfRemainingKeys - 1)
        client.setLocallyModifiedKeys(Set(arrayLiteral: ZMUserClientNumberOfKeysRemainingKey))
        sut.notifyChangeTrackers(client)
        
        // then
        XCTAssertNil(self.sut.nextRequest())
    }
    
    func testThatItDoesNotReturnRequestIfNumberOfRemainingKeysIsAboveMinimum() {
        // given
        let client = UserClient.insertNewObject(in: self.sut.managedObjectContext)
        client.remoteIdentifier = UUID.create().transportString()
        self.sut.managedObjectContext.saveOrRollback()
        
        client.numberOfKeysRemaining = Int32(self.sut.minNumberOfRemainingKeys)
        
        client.setLocallyModifiedKeys(Set(arrayLiteral: ZMUserClientNumberOfKeysRemainingKey))
        sut.notifyChangeTrackers(client)
        
        // when
        let request = self.sut.nextRequest()
        
        // then
        XCTAssertNil(request, "Should not return request if there are enouth keys left")
    }
    
    func testThatItResetsNumberOfRemainingKeysAfterNewKeysUploaded() {
        // given
        let client = UserClient.insertNewObject(in: self.sut.managedObjectContext)
        client.remoteIdentifier = UUID.create().transportString()
        self.sut.managedObjectContext.saveOrRollback()
        
        client.numberOfKeysRemaining = Int32(self.sut.minNumberOfRemainingKeys - 1)
        let expectedNumberOfKeys = client.numberOfKeysRemaining + Int32(sut.requestsFactory.keyCount)
        
        // when
        let response = ZMTransportResponse(payload: nil, httpStatus: 200, transportSessionError: nil)
        let _ = self.sut.updateUpdatedObject(client, requestUserInfo: nil, response: response, keysToParse: Set(arrayLiteral: ZMUserClientNumberOfKeysRemainingKey))

        // then
        XCTAssertEqual(client.numberOfKeysRemaining, expectedNumberOfKeys)
    }
}


// MARK: Fetching Clients
extension UserClientRequestStrategyTests {
    
    
    func  payloadForClients() -> ZMTransportData {
        let payload =  [
            [
                "id" : UUID.create().transportString(),
                "type" : "permanent",
                "label" : "client",
                "time": Date().transportString()
            ],
            [
                "id" : UUID.create().transportString(),
                "type" : "permanent",
                "label" : "client",
                "time": Date().transportString()
            ]
        ]
        
        return payload as ZMTransportData
    }
    
    func testThatItNotifiesWhenFinishingFetchingTheClient() {
        // given
        let nextResponse = ZMTransportResponse(payload: payloadForClients() as ZMTransportData?, httpStatus: 200, transportSessionError: nil)
        
        // when
        _ = sut.nextRequest()
        sut.didReceive(nextResponse, forSingleRequest: sut.fetchAllClientsSync)
        XCTAssertTrue(waitForAllGroupsToBeEmpty(withTimeout: 0.2))
        
        // then
        AssertOptionalNotNil(self.clientUpdateStatus.fetchedClients, "userinfo should contain clientIDs") { clients in
            XCTAssertEqual(self.clientUpdateStatus.fetchedClients.count, 2)
            for client in self.clientUpdateStatus.fetchedClients {
                XCTAssertEqual(client?.label!, "client")
            }
        }
    }
    
    func testThatDeletesClientsThatWereNotInTheFetchResponse() {
        
        var selfUser: ZMUser!
        var selfClient: UserClient!
        var newClient: UserClient!
        
        syncMOC.performGroupedBlockAndWait {
            // given
            selfClient = self.createSelfClient()
            selfUser = ZMUser.selfUser(in: self.syncMOC)
            let nextResponse = ZMTransportResponse(payload: self.payloadForClients() as ZMTransportData?, httpStatus: 200, transportSessionError: nil)
            newClient = UserClient.insertNewObject(in: self.syncMOC)
            newClient.user = selfUser
            newClient.remoteIdentifier = "deleteme"
            self.syncMOC.saveOrRollback()
            
            // when
            _ = self.sut.nextRequest()
            self.sut.didReceive(nextResponse, forSingleRequest: self.sut.fetchAllClientsSync)
        }
        
        XCTAssertTrue(waitForAllGroupsToBeEmpty(withTimeout: 0.2))
        
        // then
        XCTAssertTrue(selfUser.clients.contains(selfClient))
        XCTAssertFalse(selfUser.clients.contains(newClient))
    }
}


// MARK: Deleting
extension UserClientRequestStrategyTests {
    
    func testThatItCreatesARequestToDeleteAClient_UpdateStatus() {
        
        // given
        clientRegistrationStatus.mockPhase = .unregistered
        clientUpdateStatus.mockPhase = .deletingClients
        var clients = [
            UserClient.insertNewObject(in: self.syncMOC),
            UserClient.insertNewObject(in: self.syncMOC)
        ]
        clients.forEach{
            $0.remoteIdentifier = "\($0.objectID)"
            $0.user = ZMUser.selfUser(in: self.syncMOC)
        }
        self.syncMOC.saveOrRollback()
        
        // when
        clients[0].markForDeletion()
        sut.notifyChangeTrackers(clients[0])
        
        let nextRequest = self.sut.nextRequest()
        
        // then
        AssertOptionalNotNil(nextRequest) {
            XCTAssertEqual($0.path, "/clients/\(clients[0].remoteIdentifier!)")
            XCTAssertEqual($0.payload as! [String:String], [
                "email" : self.clientUpdateStatus.mockCredentials.email!,
                "password" : self.clientUpdateStatus.mockCredentials.password!
                ])
            XCTAssertEqual($0.method, ZMTransportRequestMethod.methodDELETE)
        }
    }
    
    func testThatItDeletesAClientOnSuccess() {
        
        // given
        var client : UserClient!
        
        self.syncMOC.performGroupedBlockAndWait{
            client =  UserClient.insertNewObject(in: self.syncMOC)
            client.remoteIdentifier = "\(client.objectID)"
            client.user = ZMUser.selfUser(in: self.syncMOC)
            self.syncMOC.saveOrRollback()
            
            let response = ZMTransportResponse(payload: [:] as ZMTransportData, httpStatus: 200, transportSessionError: nil)
            
            // when
            let _ = self.sut.updateUpdatedObject(client, requestUserInfo:nil, response: response, keysToParse:Set(arrayLiteral: ZMUserClientMarkedToDeleteKey))
            self.syncMOC.saveOrRollback()
        }
        XCTAssertTrue(waitForAllGroupsToBeEmpty(withTimeout: 0.5))
        
        XCTAssertTrue(client.isZombieObject)

    }
}



// MARK: - Updating from push events
extension UserClientRequestStrategyTests {
    
    static func payloadForAddingClient(_ clientId : String,
        label : String = "device label",
        time : Date = Date(timeIntervalSince1970: 12345)
        ) -> ZMTransportData {
        
            return [
                "client" : [
                    "id" : clientId,
                    "label" : label,
                    "time" : time.transportString(),
                    "type" : "permanent",
                ],
                "type" : "user.client-add"
            ] as ZMTransportData
    }
    
    static func payloadForDeletingClient(_ clientId : String) -> ZMTransportData {
            
            return [
                "client" : [
                    "id" : clientId,
                ],
                "type" : "user.client-remove"
            ] as ZMTransportData
    }
    
    func testThatItAddsAnIgnoredSelfUserClientWhenReceivingAPush() {
        
        // given
        let selfUser = ZMUser.selfUser(in: self.syncMOC)
        let (selfClient, _) = createClients()
        let clientId = "94766bd92f56923d"
        let clientLabel = "iPhone 23sd Plus Air Pro C"
        let clientTime = Date(timeIntervalSince1970: 1234555)
        
        XCTAssertEqual(selfUser.clients.count, 1)
        let payload: [String : Any] = [
            "id" : "27330a52-bab6-11e5-8183-22000b080265",
            "payload" : [
                UserClientRequestStrategyTests.payloadForAddingClient(clientId, label: clientLabel, time: clientTime)
            ],
            "transient" : false
        ]
        
        let events = ZMUpdateEvent.eventsArray(fromPushChannelData: payload as ZMTransportData)
        guard let event = events!.first else {
            XCTFail()
            return
        }
        
        // when
        self.sut.processEvents([event], liveEvents:true, prefetchResult: .none)
        
        // then
        XCTAssertEqual(selfUser.clients.count, 2)
        guard let newClient = selfUser.clients.filter({ $0 != selfClient}).first else {
            XCTFail()
            return
        }
        XCTAssertEqual(newClient.remoteIdentifier, clientId)
        XCTAssertEqual(newClient.label, clientLabel)
        XCTAssertEqual(newClient.activationDate, clientTime)
        XCTAssertTrue(selfClient.ignoredClients.contains(newClient))
    }
    
    func testThatItAddsASelfUserClientWhenDownloadingAClientEvent() {
        
        // given
        let selfUser = ZMUser.selfUser(in: self.syncMOC)
        let clientId = "94766bd92f56923d"
        
        XCTAssertEqual(selfUser.clients.count, 0)
        let payload = UserClientRequestStrategyTests.payloadForAddingClient(clientId)
        let event = ZMUpdateEvent(fromEventStreamPayload: payload, uuid: nil)!
        
        // when
        self.sut.processEvents([event], liveEvents:false, prefetchResult: .none)
        XCTAssert(waitForAllGroupsToBeEmpty(withTimeout: 0.5))
        self.syncMOC.saveOrRollback()
        
        // then
        XCTAssertEqual(selfUser.clients.count, 1)
        guard let newClient = selfUser.clients.first else {
            XCTFail()
            return
        }
        XCTAssertEqual(newClient.remoteIdentifier, clientId)
    }
    
    func testThatItDoesNotAddASelfUserClientWhenReceivingAPushIfTheClientExistsAlready() {
        
        // given
        let selfUser = ZMUser.selfUser(in: self.syncMOC)
        let existingClient = self.createSelfClient()
        
        XCTAssertEqual(selfUser.clients.count, 1)
        let payload: [String : Any] = [
            "id" : "27330a52-bab6-11e5-8183-22000b080265",
            "payload" : [
                UserClientRequestStrategyTests.payloadForAddingClient(existingClient.remoteIdentifier!)
            ],
            "transient" : false
        ]
        
        let events = ZMUpdateEvent.eventsArray(fromPushChannelData: payload as ZMTransportData)
        guard let event = events!.first else {
            XCTFail()
            return
        }
        
        // when
        self.sut.processEvents([event], liveEvents:true, prefetchResult: .none)
        
        // then
        XCTAssertEqual(selfUser.clients.count, 1)
        guard let newClient = selfUser.clients.first else {
            XCTFail()
            return
        }
        XCTAssertEqual(newClient, existingClient)
    }
    
    func testThatItDeletesASelfClientWhenReceivingAPush() {
        
        // given
        let selfUser = ZMUser.selfUser(in: self.syncMOC)
        let existingClient1 = self.createSelfClient()
        let existingClient2 = UserClient.insertNewObject(in: self.syncMOC)
        existingClient2.user = selfUser
        existingClient2.remoteIdentifier = "aabbcc112233"
        self.syncMOC.saveOrRollback()
        
        XCTAssertEqual(selfUser.clients.count, 2)
        let payload: [String: Any] = [
            "id" : "27330a52-bab6-11e5-8183-22000b080265",
            "payload" : [
                UserClientRequestStrategyTests.payloadForDeletingClient(existingClient2.remoteIdentifier!)
            ],
            "transient" : false
        ]
        
        let events = ZMUpdateEvent.eventsArray(fromPushChannelData: payload as ZMTransportData)
        guard let event = events!.first else {
            XCTFail()
            return
        }
        
        // when
        self.sut.processEvents([event], liveEvents:true, prefetchResult: .none)
        
        // then
        XCTAssertEqual(selfUser.clients.count, 1)
        guard let newClient = selfUser.clients.first else {
            XCTFail()
            return
        }
        XCTAssertEqual(newClient, existingClient1)
    }
    
    func testThatItInvalidatesTheCurrentSelfClientAndWipeCryptoBoxWhenReceivingAPush() {
        
        // given
        let selfUser = ZMUser.selfUser(in: syncMOC)
        let existingClient = createSelfClient()

        var fingerprint : Data?
        syncMOC.zm_cryptKeyStore.encryptionContext.perform { (sessionsDirectory) in
            fingerprint = sessionsDirectory.localFingerprint
        }
        let previousLastPrekey = try? syncMOC.zm_cryptKeyStore.lastPreKey()
        
        XCTAssertEqual(selfUser.clients.count, 1)
        let payload: [String: Any] = [
            "id" : "27330a52-bab6-11e5-8183-22000b080265",
            "payload" : [
                UserClientRequestStrategyTests.payloadForDeletingClient(existingClient.remoteIdentifier!)
            ],
            "transient" : false
        ] as [String : Any]
        
        let events = ZMUpdateEvent.eventsArray(fromPushChannelData: payload as ZMTransportData)
        guard let event = events!.first else { return XCTFail() }
        
        // when
        self.sut.processEvents([event], liveEvents:true, prefetchResult: .none)
        
        // then
        var newFingerprint : Data?
        syncMOC.zm_cryptKeyStore.encryptionContext.perform { (sessionsDirectory) in
            newFingerprint = sessionsDirectory.localFingerprint
        }
        let newLastPrekey = try? syncMOC.zm_cryptKeyStore.lastPreKey()
        
        XCTAssertNotNil(fingerprint)
        XCTAssertNotNil(newFingerprint)
        XCTAssertNotEqual(fingerprint, newFingerprint)
        XCTAssertNil(selfUser.clients.first?.remoteIdentifier)
        XCTAssertNil(syncMOC.persistentStoreMetadata(forKey: ZMPersistedClientIdKey))
        XCTAssertNotNil(fingerprint)
        XCTAssertNotNil(newFingerprint)
        XCTAssertNotEqual(previousLastPrekey, newLastPrekey)
    }
    
    func testThatItCreatesARequestForClientsThatNeedToUploadSignalingKeys() {
        
        // given
        clientRegistrationStatus.mockPhase = .registered

        let existingClient = createSelfClient()
        XCTAssertNil(existingClient.apsVerificationKey)
        XCTAssertNil(existingClient.apsDecryptionKey)
        
        // when
        existingClient.needsToUploadSignalingKeys = true
        existingClient.setLocallyModifiedKeys(Set(arrayLiteral: ZMUserClientNeedsToUpdateSignalingKeysKey))
        self.sut.contextChangeTrackers.forEach{$0.objectsDidChange(Set(arrayLiteral: existingClient))}
        let request = self.sut.nextRequest()
        
        // then
        XCTAssertNotNil(request)
        
        // and when
        let response = ZMTransportResponse(payload: nil, httpStatus: 200, transportSessionError: nil)
        request?.complete(with: response)
        XCTAssertTrue(waitForAllGroupsToBeEmpty(withTimeout: 0.2))
        
        // then
        XCTAssertNotNil(existingClient.apsVerificationKey)
        XCTAssertNotNil(existingClient.apsDecryptionKey)
        XCTAssertFalse(existingClient.needsToUploadSignalingKeys)
        XCTAssertFalse(existingClient.hasLocalModifications(forKey: ZMUserClientNeedsToUpdateSignalingKeysKey))

    }
    
    func testThatItRetriesOnceWhenUploadSignalingKeysFails() {
        
        // given
        clientRegistrationStatus.mockPhase = .registered
        
        let existingClient = createSelfClient()
        XCTAssertNil(existingClient.apsVerificationKey)
        XCTAssertNil(existingClient.apsDecryptionKey)
        
        existingClient.needsToUploadSignalingKeys = true
        existingClient.setLocallyModifiedKeys(Set(arrayLiteral: ZMUserClientNeedsToUpdateSignalingKeysKey))
        self.sut.contextChangeTrackers.forEach{$0.objectsDidChange(Set(arrayLiteral: existingClient))}
        
        // when
        let request = self.sut.nextRequest()
        XCTAssertNotNil(request)
        let badResponse = ZMTransportResponse(payload: ["label": "bad-request"] as ZMTransportData, httpStatus: 400, transportSessionError: nil)

        request?.complete(with: badResponse)
        XCTAssertTrue(waitForAllGroupsToBeEmpty(withTimeout: 0.2))
        
        // and when
        let secondRequest = self.sut.nextRequest()
        XCTAssertNotNil(secondRequest)
        let success = ZMTransportResponse(payload: nil, httpStatus: 200, transportSessionError: nil)

        request?.complete(with: success)
        XCTAssertTrue(waitForAllGroupsToBeEmpty(withTimeout: 0.2))
        
        // and when
        let thirdRequest = self.sut.nextRequest()
        XCTAssertNil(thirdRequest)
        
    }

}

extension UserClientRequestStrategy {
    
    func notifyChangeTrackers(_ object: ZMManagedObject) {
        self.contextChangeTrackers.forEach { $0.objectsDidChange(Set([object])) }
    }
}<|MERGE_RESOLUTION|>--- conflicted
+++ resolved
@@ -41,26 +41,15 @@
     
     override func setUp() {
         super.setUp()
-<<<<<<< HEAD
-
-        self.spyKeyStore = SpyUserClientKeyStore(accountDirectory: accountDirectory, applicationContainer: sharedContainerURL)
-        cookieStorage = ZMPersistentCookieStorage(forServerName: "myServer", userIdentifier: userIdentifier)
-
-        clientRegistrationStatus = ZMMockClientRegistrationStatus(managedObjectContext: self.syncMOC, cookieStorage: cookieStorage, registrationStatusDelegate: nil)
-        clientUpdateStatus = ZMMockClientUpdateStatus(syncManagedObjectContext: self.syncMOC)
-        sut = UserClientRequestStrategy(clientRegistrationStatus: clientRegistrationStatus, clientUpdateStatus:clientUpdateStatus, context: self.syncMOC, userKeysStore: self.spyKeyStore)
-        NotificationCenter.default.addObserver(self, selector: #selector(UserClientRequestStrategyTests.didReceiveAuthenticationNotification(_:)), name: NSNotification.Name(rawValue: "ZMUserSessionAuthenticationNotificationName"), object: nil)
-=======
-        
         self.syncMOC.performGroupedBlockAndWait {
-            self.spyKeyStore = SpyUserClientKeyStore(in: UserClientKeysStore.otrDirectoryURL)
-            self.cookieStorage = ZMPersistentCookieStorage(forServerName: "myServer")
+            self.spyKeyStore = SpyUserClientKeyStore(accountDirectory: self.accountDirectory, applicationContainer: self.sharedContainerURL)
+            self.cookieStorage = ZMPersistentCookieStorage(forServerName: "myServer", userIdentifier: self.userIdentifier)
+
             self.clientRegistrationStatus = ZMMockClientRegistrationStatus(managedObjectContext: self.syncMOC, cookieStorage: self.cookieStorage, registrationStatusDelegate: nil)
             self.clientUpdateStatus = ZMMockClientUpdateStatus(syncManagedObjectContext: self.syncMOC)
             self.sut = UserClientRequestStrategy(clientRegistrationStatus: self.clientRegistrationStatus, clientUpdateStatus:self.clientUpdateStatus, context: self.syncMOC, userKeysStore: self.spyKeyStore)
             NotificationCenter.default.addObserver(self, selector: #selector(UserClientRequestStrategyTests.didReceiveAuthenticationNotification(_:)), name: NSNotification.Name(rawValue: "ZMUserSessionAuthenticationNotificationName"), object: nil)
         }
->>>>>>> d87a10f4
     }
     
     
