//
// Wire
// Copyright (C) 2017 Wire Swiss GmbH
//
// This program is free software: you can redistribute it and/or modify
// it under the terms of the GNU General Public License as published by
// the Free Software Foundation, either version 3 of the License, or
// (at your option) any later version.
//
// This program is distributed in the hope that it will be useful,
// but WITHOUT ANY WARRANTY; without even the implied warranty of
// MERCHANTABILITY or FITNESS FOR A PARTICULAR PURPOSE. See the
// GNU General Public License for more details.
//
// You should have received a copy of the GNU General Public License
// along with this program. If not, see http://www.gnu.org/licenses/.
//

import XCTest
import WireTesting

class MockLocalStoreProvider: NSObject, LocalStoreProviderProtocol {
<<<<<<< HEAD
    var userIdentifier: UUID
=======

    var storeExists = true
    var createStackCalled = false

    var contextDirectory: ManagedObjectContextDirectory!

    func createStorageStack(migration: (() -> Void)?, completion: @escaping (ManagedObjectContextDirectory) -> Void) {
        createStackCalled = true
        completion(contextDirectory)
    }

>>>>>>> feature/adopt-storage-stack
    var appGroupIdentifier: String
    var storeURL: URL?
    var keyStoreURL: URL?
    var cachesURL: URL?
    var sharedContainerDirectory: URL?

    override init() {
        userIdentifier = UUID()
        appGroupIdentifier = "group." + Bundle.main.bundleIdentifier!
        sharedContainerDirectory = FileManager.default.urls(for: .documentDirectory, in: .userDomainMask).first
        keyStoreURL = sharedContainerDirectory
        cachesURL = sharedContainerDirectory
        storeURL = sharedContainerDirectory?.appendingPathComponent("wire.db")
    }

}

class SessionManagerTestDelegate: SessionManagerDelegate {
    var unauthenticatedSession : UnauthenticatedSession?
    func sessionManagerCreated(unauthenticatedSession : UnauthenticatedSession) {
        self.unauthenticatedSession = unauthenticatedSession
    }
    
    var userSession : ZMUserSession?
    func sessionManagerCreated(userSession : ZMUserSession) {
        self.userSession = userSession
    }
    
    var startedMigrationCalled = false
    func sessionManagerWillStartMigratingLocalStore() {
        startedMigrationCalled = true
    }
}

class SessionManagerTests: IntegrationTest {
    
    var storeProvider: MockLocalStoreProvider!
    var delegate: SessionManagerTestDelegate!
    
    override func setUp() {
        super.setUp()
        storeProvider = MockLocalStoreProvider()
        delegate = SessionManagerTestDelegate()
    }
    
    func createManager() -> SessionManager? {
        guard let mediaManager = mediaManager, let application = application, let transportSession = transportSession else { return nil }

        let unauthenticatedSessionFactory = MockUnauthenticatedSessionFactory(transportSession: transportSession as! UnauthenticatedTransportSessionProtocol)
        let authenticatedSessionFactory = MockAuthenticatedSessionFactory(
            storeProvider: storeProvider as LocalStoreProviderProtocol,
            apnsEnvironment: apnsEnvironment,
            application: application,
            mediaManager: mediaManager,
            transportSession: transportSession
        )

        return SessionManager(
            storeProvider: storeProvider,
            appVersion: "0.0.0",
            authenticatedSessionFactory: authenticatedSessionFactory,
            unauthenticatedSessionFactory: unauthenticatedSessionFactory,
            delegate: delegate,
            application: application,
            launchOptions: [:]
        )
    }
    
    override func tearDown() {
        storeProvider = nil
        delegate = nil
        super.tearDown()
    }
    
    func testThatItCreatesUnauthenticatedSessionAndNotifiesDelegateIfStoreIsNotAvailable() {
        // given
        storeProvider.storeExists = false
        
        // when
        _ = createManager()
        
        // then
        XCTAssertNil(delegate.userSession)
        XCTAssertNotNil(delegate.unauthenticatedSession)
    }
    
    func testThatItCreatesUserSessionAndNotifiesDelegateIfStoreIsAvailable() {
        // given
        guard let manager = storeProvider.sharedContainerDirectory.map(AccountManager.init) else { return XCTFail() }
        let account = Account(userName: "", userIdentifier: .create())
        manager.addAndSelect(account)
        storeProvider.storeExists = true

        // when
        _ = createManager()
        
        // then
        XCTAssertNotNil(delegate.userSession)
        XCTAssertNil(delegate.unauthenticatedSession)
    }
}<|MERGE_RESOLUTION|>--- conflicted
+++ resolved
@@ -16,38 +16,48 @@
 // along with this program. If not, see http://www.gnu.org/licenses/.
 //
 
+
 import XCTest
 import WireTesting
+@testable import WireSyncEngine
+
+
+class MockStoreProviderFactory: StoreProviderFactory {
+
+    let mockProvider: LocalStoreProviderProtocol
+
+    init(provider: LocalStoreProviderProtocol) {
+        self.mockProvider = provider
+        super.init()
+    }
+
+    override func provider(for account: Account?) -> LocalStoreProviderProtocol {
+        return mockProvider
+    }
+
+}
 
 class MockLocalStoreProvider: NSObject, LocalStoreProviderProtocol {
-<<<<<<< HEAD
-    var userIdentifier: UUID
-=======
 
+    var userIdentifier: UUID?
     var storeExists = true
     var createStackCalled = false
+    var contextDirectory: ManagedObjectContextDirectory?
 
-    var contextDirectory: ManagedObjectContextDirectory!
-
-    func createStorageStack(migration: (() -> Void)?, completion: @escaping (ManagedObjectContextDirectory) -> Void) {
+    func createStorageStack(migration: (() -> Void)?, completion: @escaping (LocalStoreProviderProtocol) -> Void) {
         createStackCalled = true
-        completion(contextDirectory)
+        completion(self)
     }
 
->>>>>>> feature/adopt-storage-stack
     var appGroupIdentifier: String
-    var storeURL: URL?
-    var keyStoreURL: URL?
     var cachesURL: URL?
     var sharedContainerDirectory: URL?
 
     override init() {
-        userIdentifier = UUID()
+        userIdentifier = .create()
         appGroupIdentifier = "group." + Bundle.main.bundleIdentifier!
         sharedContainerDirectory = FileManager.default.urls(for: .documentDirectory, in: .userDomainMask).first
-        keyStoreURL = sharedContainerDirectory
         cachesURL = sharedContainerDirectory
-        storeURL = sharedContainerDirectory?.appendingPathComponent("wire.db")
     }
 
 }
@@ -85,7 +95,6 @@
 
         let unauthenticatedSessionFactory = MockUnauthenticatedSessionFactory(transportSession: transportSession as! UnauthenticatedTransportSessionProtocol)
         let authenticatedSessionFactory = MockAuthenticatedSessionFactory(
-            storeProvider: storeProvider as LocalStoreProviderProtocol,
             apnsEnvironment: apnsEnvironment,
             application: application,
             mediaManager: mediaManager,
@@ -93,10 +102,10 @@
         )
 
         return SessionManager(
-            storeProvider: storeProvider,
             appVersion: "0.0.0",
             authenticatedSessionFactory: authenticatedSessionFactory,
             unauthenticatedSessionFactory: unauthenticatedSessionFactory,
+            storeProviderFactory: MockStoreProviderFactory(provider: storeProvider),
             delegate: delegate,
             application: application,
             launchOptions: [:]
@@ -125,6 +134,7 @@
         // given
         guard let manager = storeProvider.sharedContainerDirectory.map(AccountManager.init) else { return XCTFail() }
         let account = Account(userName: "", userIdentifier: .create())
+        account.cookieStorage().authenticationCookieData = NSData.secureRandomData(ofLength: 16)
         manager.addAndSelect(account)
         storeProvider.storeExists = true
 
