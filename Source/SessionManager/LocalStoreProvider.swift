--- conflicted
+++ resolved
@@ -33,7 +33,7 @@
     /// Should be called <b>before</b> using ZMUserSession when applications is started if needsToPrepareLocalStore returns true
     /// It will intialize persistent store and perform migration (if needed) on background thread.
     /// - Parameter completionHandler: called when local store is ready to be used (and the ZMUserSession is ready to be initialized). Called on the main thread, it is the responsability of the caller to switch to the desired thread.
-    func createStorageStack(migration: (() -> Void)?, completion: @escaping (ManagedObjectContextDirectory) -> Void)
+    func createStorageStack(for account: Account?, migration: (() -> Void)?, completion: @escaping (ManagedObjectContextDirectory) -> Void)
 }
 
 protocol FileManagerProtocol: class {
@@ -109,34 +109,18 @@
     }
     
     public var storeExists: Bool {
-<<<<<<< HEAD
-        guard let storeURL = self.storeURL else { return false }
-        return NSManagedObjectContext.storeExists(at: storeURL)
-    }
-    
-    public var needsToPrepareLocalStore: Bool {
-        guard let storeURL = self.storeURL else { return false }
-        return NSManagedObjectContext.needsToPrepareLocalStoreForAccount(withIdentifier: userIdentifier, inSharedContainerAt: storeURL)
-    }
-    
-    public func prepareLocalStore(completion completionHandler: @escaping (() -> ())) {
-        let environment = ZMDeploymentEnvironment().environmentType()
-        let shouldBackupCorruptedDatabase = environment == .internal // TODO: on debug build as well
-        NSManagedObjectContext.prepareLocalStoreForAccount(withIdentifier: userIdentifier, inSharedContainerAt: self.storeURL, backupCorruptedDatabase: shouldBackupCorruptedDatabase, synchronous: false, completionHandler: completionHandler)
-=======
         return StorageStack.shared.storeExists
     }
 
-    public func createStorageStack(migration: (() -> Void)?, completion: @escaping (ManagedObjectContextDirectory) -> Void) {
-        precondition(nil != keyStoreURL && nil != storeURL)
+    public func createStorageStack(for account: Account?, migration: (() -> Void)?, completion: @escaping (ManagedObjectContextDirectory) -> Void) {
+        precondition(nil != sharedContainerDirectory)
 
         StorageStack.shared.createManagedObjectContextDirectory(
-            at: storeURL!,
-            keyStore: keyStoreURL!,
+            forAccountWith: account?.userIdentifier,
+            inContainerAt: sharedContainerDirectory!,
             startedMigrationCallback: { migration?() },
             completionHandler: completion
         )
->>>>>>> 747bb1e2
     }
 
 }